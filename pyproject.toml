[build-system]
requires = ["setuptools>=65.0"]
build-backend = "setuptools.build_meta"

[project]
name = "robot_framework"
version = "0.0.1"
authors = [
  { name="ITK Development", email="itk-rpa@mkb.aarhus.dk" },
]
readme = "README.md"
requires-python = ">=3.11"
classifiers = [
    "Programming Language :: Python :: 3",
    "License :: OSI Approved :: MIT License",
    "Operating System :: Microsoft :: Windows",
]
dependencies = [
    "OpenOrchestrator == 1.*",
    "Pillow == 9.5.0",
    "sqlalchemy >= 2.0.34",
    "openpyxl >= 3.1.5",
    "pandas >= 2.2.2",
<<<<<<< HEAD
    "mbu-dev-shared-components >= 0.0.50",
=======
    "Office365-REST-Python-Client >= 2.5.11"
>>>>>>> ef904656
]

[project.optional-dependencies]
dev = [
  "pylint",
  "flake8"
]<|MERGE_RESOLUTION|>--- conflicted
+++ resolved
@@ -21,11 +21,8 @@
     "sqlalchemy >= 2.0.34",
     "openpyxl >= 3.1.5",
     "pandas >= 2.2.2",
-<<<<<<< HEAD
-    "mbu-dev-shared-components >= 0.0.50",
-=======
-    "Office365-REST-Python-Client >= 2.5.11"
->>>>>>> ef904656
+    "mbu-dev-shared-components >= 0.0.51",
+    "Office365-REST-Python-Client"
 ]
 
 [project.optional-dependencies]
