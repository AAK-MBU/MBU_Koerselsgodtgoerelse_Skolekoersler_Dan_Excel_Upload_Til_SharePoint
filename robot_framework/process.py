"""This module contains the main process of the robot."""
import os
import json
from datetime import datetime, timedelta
import locale
import pandas as pd
import pyodbc
from OpenOrchestrator.orchestrator_connection.connection import OrchestratorConnection
<<<<<<< HEAD
from mbu_dev_shared_components.msoffice365.sharepoint_api.files import Sharepoint
=======
from office365.runtime.auth.user_credential import UserCredential
from office365.sharepoint.client_context import ClientContext
>>>>>>> ef904656
from robot_framework.sub_processes.excel import export_to_excel
from robot_framework import config


def process(orchestrator_connection: OrchestratorConnection) -> None:
    """Do the primary process of the robot."""
    orchestrator_connection.log_trace("Running process.")

    oc_args_json = json.loads(orchestrator_connection.process_arguments)
    creds = orchestrator_connection.get_credential(config.USERNAME)

    temp_path = oc_args_json['tempPath']
    conn_str = orchestrator_connection.get_constant('DbConnectionString').value

    service_konto_credential = orchestrator_connection.get_credential("SvcRpaMBU002")
    username = service_konto_credential.username
    password = service_konto_credential.password

    if not os.path.exists(temp_path):
        os.makedirs(temp_path)

<<<<<<< HEAD
    file = export_egenbefordring_from_hub(conn_str, temp_path)

    upload_file_to_sharepoint(config.FOLDER_NAME, file, creds)
=======
    file_path = export_egenbefordring_from_hub(conn_str, temp_path, 1)

    upload_file_to_sharepoint(username, password, file_path)
>>>>>>> ef904656


def get_week_dates(number_of_weeks: int = None):
    """
    Returns the start and end dates of the current week.

    The week is considered to start on Monday at 00:00:00 and end on Sunday at 23:59:59.
    If number_of_weeks is provided, it adjusts the current date by subtracting the specified number of weeks.

    Args:
        number_of_weeks (int, optional): Number of weeks to subtract from the current date.

    Returns:
        tuple: A tuple containing two datetime objects:
               - start_of_week: the start of the current week (Monday)
               - end_of_week: the end of the current week (Sunday)
    """
    locale.setlocale(locale.LC_TIME, 'da_DK.UTF-8')
    today = datetime.now() - timedelta(weeks=number_of_weeks) if number_of_weeks else datetime.now()
    start_of_week = today - timedelta(days=today.weekday())
    start_of_week = start_of_week.replace(hour=0, minute=0, second=0, microsecond=0)
    end_of_week = start_of_week + timedelta(days=6, seconds=86399)

    return start_of_week, end_of_week


def export_egenbefordring_from_hub(connection_string: str, temp_path: str, number_of_weeks: int = None):
    """
    Retrieves 'Egenbefordring' data for the current week from the database and exports it to an Excel file.

    Args:
        connection_string (str): The database connection string.
        temp_path (str): The path where the Excel file will be saved.

    The function performs the following steps:
        - Retrieves the start and end dates for the current week.
        - Queries the database for records that fall within the week.
        - Normalizes and formats the JSON data retrieved.
        - Exports the normalized data to an Excel file with the current week's details.
    """
    current_week_start, current_week_end = get_week_dates(number_of_weeks=number_of_weeks)
    start_date = current_week_start.strftime('%Y-%m-%d %H:%M:%S')
    end_date = current_week_end.strftime('%Y-%m-%d %H:%M:%S')
    current_week_number = datetime.date(datetime.now() - timedelta(weeks=number_of_weeks) if number_of_weeks else datetime.now()).isocalendar()[1]
    date_filename = f"{current_week_number}_{current_week_start.strftime('%d%m%Y')}_{current_week_end.strftime('%d%m%Y')}"
    xl_sheetname = f"{current_week_number}_{datetime.now().year}"

    add_columns = {
        'aendret_beloeb_i_alt': [],
        'godkendt': [],
        'godkendt_af': [],
        'behandlet_ok': [],
        'behandlet_fejl': []
    }

    remove_columns = ['koerselsliste_tomme_felter_tjek_']
    move_columns_to_last = ['test', 'attachments', 'uuid']

    conn = pyodbc.connect(connection_string)
    cursor = conn.cursor()

    query = f"""
    SELECT  reference,
            CASE
                WHEN JSON_VALUE(data, '$.completed') IS NOT NULL THEN JSON_VALUE(data, '$.completed')
                ELSE JSON_VALUE(data, '$.entity.completed[0].value')
            END as [modtagelsesdato],
            data
    FROM    rpa.Hub_GO_Egenbefordring_ifm_til_skolekoer
    WHERE   (JSON_Value(data, '$.completed') >= '{start_date}' AND JSON_Value(data, '$.completed') <= '{end_date}')
            OR (JSON_Value(data, '$.entity.completed[0].value') >= '{start_date}' AND JSON_Value(data, '$.entity.completed[0].value') <= '{end_date}')
    """

    cursor.execute(query)
    result = cursor.fetchall()

    file_name = rf"{temp_path}\Egenbefordring_{date_filename}.xlsx"

    for row in result:
        uuid = row.reference
        received_date = row.modtagelsesdato
        datetime_obj = datetime.fromisoformat(received_date)
        formatted_datetime_str = datetime_obj.strftime("%Y-%m-%d %H:%M:%S")
        json_data = json.loads(row.data)
        json_data_normalized = pd.json_normalize(json_data['data'], sep='_', max_level=0)
        json_data_normalized['modtagelsesdato'] = formatted_datetime_str
        json_data_normalized['uuid'] = uuid
        export_to_excel(file_name, f"{xl_sheetname}", json_data_normalized, add_columns, remove_columns, move_columns_to_last)

    cursor.close()
    conn.close()

<<<<<<< HEAD
    return file_name


def upload_file_to_sharepoint(folder_name: str, file: str, credentials):
    """
    Uploads a file to a specified folder within a SharePoint site.

    Args:
        folder_name (str): The name of the folder within the SharePoint
                            document library where the file will be uploaded.
        file (str): The local path to the file that needs to be uploaded.
        credentials: An object containing 'username' and 'password' attributes
                        for SharePoint authentication.

    Returns:
        None
    """
    sharepoint_details = {
        "username": f"{credentials.username}",
        "password": f"{credentials.password}",
        "site_url": "https://aarhuskommune.sharepoint.com",
        "site_name": f"{config.SITE_NAME}",
        "document_library": "Delte dokumenter"
    }
    sp = Sharepoint(**sharepoint_details)

    sp.upload_file(folder_name, file)

=======
    return rf"{temp_path}\Egenbefordring_{date_filename}.xlsx"


def upload_file_to_sharepoint(username: str, password: str, file_path: str) -> None:
    """Upload a file to SharePoint."""
    sharepoint_site_url = "https://aarhuskommune.sharepoint.com/teams/MBU-RPA-Egenbefordring"
    document_library = "Delte dokumenter/General"
    file_name = os.path.basename(file_path)
    ctx = ClientContext(sharepoint_site_url).with_credentials(UserCredential(username, password))

    target_folder_url = f"/teams/MBU-RPA-Egenbefordring/{document_library}"
    target_folder = ctx.web.get_folder_by_server_relative_url(target_folder_url)

    with open(file_path, "rb") as file_content:
        target_folder.upload_file(file_name, file_content).execute_query()
>>>>>>> ef904656

    print(f"File '{file_name}' has been uploaded successfully to SharePoint.")<|MERGE_RESOLUTION|>--- conflicted
+++ resolved
@@ -6,12 +6,7 @@
 import pandas as pd
 import pyodbc
 from OpenOrchestrator.orchestrator_connection.connection import OrchestratorConnection
-<<<<<<< HEAD
 from mbu_dev_shared_components.msoffice365.sharepoint_api.files import Sharepoint
-=======
-from office365.runtime.auth.user_credential import UserCredential
-from office365.sharepoint.client_context import ClientContext
->>>>>>> ef904656
 from robot_framework.sub_processes.excel import export_to_excel
 from robot_framework import config
 
@@ -33,15 +28,9 @@
     if not os.path.exists(temp_path):
         os.makedirs(temp_path)
 
-<<<<<<< HEAD
     file = export_egenbefordring_from_hub(conn_str, temp_path)
 
     upload_file_to_sharepoint(config.FOLDER_NAME, file, creds)
-=======
-    file_path = export_egenbefordring_from_hub(conn_str, temp_path, 1)
-
-    upload_file_to_sharepoint(username, password, file_path)
->>>>>>> ef904656
 
 
 def get_week_dates(number_of_weeks: int = None):
@@ -134,7 +123,6 @@
     cursor.close()
     conn.close()
 
-<<<<<<< HEAD
     return file_name
 
 
@@ -161,24 +149,4 @@
     }
     sp = Sharepoint(**sharepoint_details)
 
-    sp.upload_file(folder_name, file)
-
-=======
-    return rf"{temp_path}\Egenbefordring_{date_filename}.xlsx"
-
-
-def upload_file_to_sharepoint(username: str, password: str, file_path: str) -> None:
-    """Upload a file to SharePoint."""
-    sharepoint_site_url = "https://aarhuskommune.sharepoint.com/teams/MBU-RPA-Egenbefordring"
-    document_library = "Delte dokumenter/General"
-    file_name = os.path.basename(file_path)
-    ctx = ClientContext(sharepoint_site_url).with_credentials(UserCredential(username, password))
-
-    target_folder_url = f"/teams/MBU-RPA-Egenbefordring/{document_library}"
-    target_folder = ctx.web.get_folder_by_server_relative_url(target_folder_url)
-
-    with open(file_path, "rb") as file_content:
-        target_folder.upload_file(file_name, file_content).execute_query()
->>>>>>> ef904656
-
-    print(f"File '{file_name}' has been uploaded successfully to SharePoint.")+    sp.upload_file(folder_name, file)